--- conflicted
+++ resolved
@@ -96,11 +96,8 @@
         tinyfiledialogs
         TinyGLTF
         tinyobjloader
-<<<<<<< HEAD
         TEASER
-=======
         VTK
->>>>>>> dd69a8f3
         WebRTC
         ZeroMQ
     )
