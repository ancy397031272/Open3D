# References:
# https://cmake.org/cmake/help/v3.1/
# https://gitlab.kitware.com/cmake/community/wikis/doc/tutorials/

cmake_minimum_required(VERSION 3.8.0) # 3.8.0 to enable CUDA native support
<<<<<<< HEAD
set (CMAKE_CXX_STANDARD 14)
=======
set (CMAKE_CXX_STANDARD 11)
>>>>>>> 4d56c48f
set (CMAKE_CUDA_STANDARD 11)

add_custom_target(build_all_3rd_party_libs
    COMMAND ${CMAKE_COMMAND} -E echo "Custom target build_all_3rd_party_libs reached."
)

if (NOT CMAKE_BUILD_TYPE)
  message(STATUS "No CMAKE_BUILD_TYPE specified, default to Debug")
  set(CMAKE_BUILD_TYPE "Debug")
endif()
string(TOUPPER "${CMAKE_BUILD_TYPE}" uppercase_CMAKE_BUILD_TYPE)

# central location for specifying the Open3D version
file(STRINGS "src/Open3D/version.txt" OPEN3D_VERSION_READ)
foreach(ver ${OPEN3D_VERSION_READ})
  if (ver MATCHES "OPEN3D_VERSION_(MAJOR|MINOR|PATCH|TWEAK) +([^ ]+)$")
    set(OPEN3D_VERSION_${CMAKE_MATCH_1} "${CMAKE_MATCH_2}" CACHE INTERNAL "")
  endif()
endforeach()
string(CONCAT OPEN3D_VERSION "${OPEN3D_VERSION_MAJOR}"
                             ".${OPEN3D_VERSION_MINOR}"
                             ".${OPEN3D_VERSION_PATCH}"
                             ".${OPEN3D_VERSION_TWEAK}")
project(Open3D VERSION ${OPEN3D_VERSION})
message(STATUS "Open3D ${PROJECT_VERSION}")

# npm version has to be MAJOR.MINOR.PATCH
string(CONCAT PROJECT_VERSION_THREE_NUMBER "${OPEN3D_VERSION_MAJOR}"
                                           ".${OPEN3D_VERSION_MINOR}"
                                           ".${OPEN3D_VERSION_PATCH}")

# PyPI package name controls specifies the repository name on PyPI. The default
# name is "open3d". In the past, for historical reasons, we've used the
# following names for PyPI, while they are now deprecated:
# - open3d-python
# - py3d
# - open3d-original
# - open3d-official
# - open-3d
if(NOT DEFINED PYPI_PACKAGE_NAME)
    set(PYPI_PACKAGE_NAME "open3d")
endif()

# set additional info
set(PROJECT_EMAIL   "info@open3d.org")
set(PROJECT_HOME    "http://www.open3d.org")
set(PROJECT_DOCS    "http://www.open3d.org/docs")
set(PROJECT_CODE    "https://github.com/intel-isl/Open3D")
set(PROJECT_ISSUES  "https://github.com/intel-isl/Open3D/issues")

if(WIN32 AND NOT CYGWIN)
    set(DEF_INSTALL_CMAKE_DIR CMake)
else()
    set(DEF_INSTALL_CMAKE_DIR lib/cmake/Open3D)
endif()
set(INSTALL_CMAKE_DIR ${DEF_INSTALL_CMAKE_DIR} CACHE PATH
    "Installation directory for CMake files")

set(CMAKE_MODULE_PATH ${CMAKE_MODULE_PATH} ${PROJECT_SOURCE_DIR}/3rdparty/CMake)

set_property(GLOBAL PROPERTY USE_FOLDERS ON)

# config options
option(BUILD_SHARED_LIBS         "Build shared libraries"                   OFF)
option(WITH_OPENMP               "Use OpenMP multi-threading"               ON)
option(ENABLE_HEADLESS_RENDERING "Use OSMesa for headless rendering"        OFF)
option(BUILD_CPP_EXAMPLES        "Build the Open3D example programs"        ON)
option(BUILD_UNIT_TESTS          "Build the Open3D unit tests"              OFF)
option(BUILD_BENCHMARKS          "Build the micro benchmarks"               OFF)
option(BUILD_EIGEN3              "Use the Eigen3 that comes with Open3D"    ON)
option(BUILD_FLANN               "Use the flann that comes with Open3D"     ON)
option(BUILD_GLEW                "Build glew from source"                   OFF)
option(BUILD_GLFW                "Build glfw from source"                   OFF)
option(BUILD_PNG                 "Build png from source"                    OFF)
option(BUILD_JPEG                "Build jpeg-turbo from source"             ON)
option(BUILD_PYBIND11            "Build pybind11 from source"               ON)
option(BUILD_PYTHON_MODULE       "Build the python module"                  ON)
option(BUILD_LIBREALSENSE        "Build support for Intel RealSense camera" OFF)
option(BUILD_AZURE_KINECT        "Build support for Azure Kinect sensor"    OFF)
option(BUILD_TINYFILEDIALOGS     "Build tinyfiledialogs from source"        ON)
option(BUILD_QHULL               "Build qhull from source"                  ON)
option(BUILD_FILAMENT            "Build filament from source"               OFF)
option(ENABLE_GUI                "Builds new GUI"                           ON)
option(ENABLE_JUPYTER            "Enable Jupyter support for Open3D"        ON)
option(USE_VULKAN                "Enables Vulkan support for renderer"      OFF)
option(STATIC_WINDOWS_RUNTIME    "Use static (MT/MTd) Windows runtime"      OFF)
<<<<<<< HEAD
option(GLIBCXX_USE_CXX11_ABI     "Set -D_GLIBCXX_USE_CXX11_ABI=1"           OFF)

# This should be a folder with next hierarchy:
# root
# |-bin <- Here filament tools are located
# |-include
# |-lib
# | |-<platform_type> <- For precompiled libs
# For Windows we need even more specific folders struct, check 'filament_download.cmake' for details
set(PATH_TO_FILAMENT "" CACHE STRING "Path to prebuilt filament libraries")

=======
>>>>>>> 4d56c48f
option(BUILD_CUDA_MODULE         "Build the CUDA module"                    OFF)
option(BUILD_TENSORFLOW_OPS      "Build ops for Tensorflow"                 OFF)
option(GLIBCXX_USE_CXX11_ABI     "Set -D_GLIBCXX_USE_CXX11_ABI=1"           OFF)

# Cache variables for specifying the GPU architectures
set(CUDA_ARCH "Auto" CACHE STRING "Selects GPU architectures for code generation, \
one of (Auto|BasicPTX|User). Set to 'User' to set a custom list of architectures" )
set_property( CACHE CUDA_ARCH PROPERTY STRINGS Auto BasicPTX User)
set(CUDA_ARCH_USER "" CACHE STRING "User defined list of GPU architectures, e.g. 3.5 5.0+PTX Turing" )

# Build CUDA module by default if CUDA is available
# Compatible with CMake 3.8+
if (BUILD_CUDA_MODULE)
    include(CheckLanguage)
    check_language(CUDA)
    if(CMAKE_CUDA_COMPILER)
        find_package( CUDA REQUIRED ) # required for cuda_select_nvcc_arch_flags
        message(STATUS "Building CUDA enabled")
        add_definitions(-DBUILD_CUDA_MODULE)
        enable_language(CUDA)
        set(CMAKE_CUDA_FLAGS "${CMAKE_CUDA_FLAGS} --expt-extended-lambda")
        # get gencode flags
        if( "${CUDA_ARCH}" STREQUAL "User" )
            cuda_select_nvcc_arch_flags(CUDA_GENCODES "${CUDA_ARCH_USER}")
        elseif( "${CUDA_ARCH}" STREQUAL "BasicPTX" )
            # include oldest and most recent PTX and rely on JIT compilation
            set(CUDA_GENCODES "-gencode arch=compute_30,code=compute_30;-gencode arch=compute_75,code=compute_75")
        else()
            cuda_select_nvcc_arch_flags(CUDA_GENCODES "${CUDA_ARCH}")
        endif()
        string( REPLACE ";" " " CUDA_GENCODES "${CUDA_GENCODES}")
        set(CMAKE_CUDA_FLAGS "${CMAKE_CUDA_FLAGS} ${CUDA_GENCODES}")
    else()
        set(BUILD_CUDA_MODULE OFF)
        message(STATUS "No CUDA support")
    endif()
endif ()

# default built type
if (NOT CMAKE_BUILD_TYPE)
    set(CMAKE_BUILD_TYPE Release CACHE STRING
        "Choose the type of build, options are: None Debug Release RelWithDebInfo MinSizeRel."
        FORCE)
endif ()

# In general, set the CXX ABI according to the other packages in your environment.
# See docs/compilation.rst for details.
if (GLIBCXX_USE_CXX11_ABI)
    set(CMAKE_CXX_FLAGS "${CMAKE_CXX_FLAGS} -D_GLIBCXX_USE_CXX11_ABI=1")
    if (BUILD_CUDA_MODULE)
        set(CMAKE_CUDA_FLAGS "${CMAKE_CUDA_FLAGS} -D_GLIBCXX_USE_CXX11_ABI=1")
    endif()
else()
    set(CMAKE_CXX_FLAGS "${CMAKE_CXX_FLAGS} -D_GLIBCXX_USE_CXX11_ABI=0")
    if (BUILD_CUDA_MODULE)
        set(CMAKE_CUDA_FLAGS "${CMAKE_CUDA_FLAGS} -D_GLIBCXX_USE_CXX11_ABI=0")
    endif()
endif()

# if dynamic link is added, use if (WIN32) macro
set(CMAKE_ARCHIVE_OUTPUT_DIRECTORY ${PROJECT_BINARY_DIR}/lib)
set(CMAKE_LIBRARY_OUTPUT_DIRECTORY ${PROJECT_BINARY_DIR}/lib)
set(CMAKE_RUNTIME_OUTPUT_DIRECTORY ${PROJECT_BINARY_DIR}/bin)

# headless rendering
if (ENABLE_HEADLESS_RENDERING)
    if (APPLE)
        message(FATAL_ERROR "Headless rendering is not supported on Mac OS")
        set(ENABLE_HEADLESS_RENDERING OFF)
    else()
        add_definitions(-DHEADLESS_RENDERING)
    endif()
endif()

if (POLICY CMP0072)
    cmake_policy(SET CMP0072 NEW)
    if (BUILD_EIGEN3
        OR BUILD_FLANN
        OR BUILD_GLEW
        OR BUILD_GLFW
        OR BUILD_PNG)
        cmake_policy(SET CMP0072 OLD)
    endif()
endif()

# Set OS-specific things here
if (WIN32)
    message(STATUS "New GUI is not currently supported on Windows, setting ENABLE_GUI to OFF")
	set(ENABLE_GUI OFF)

    # can't hide the unit testing option on Windows only
    # as a precaution: disable unit testing on Windows regardless of user input
    message(STATUS "Disable unit tests since this feature is not fully supported on Windows.")
    set(BUILD_UNIT_TESTS OFF)
    add_definitions(-DWINDOWS)
    add_definitions(-D_CRT_SECURE_NO_DEPRECATE -D_CRT_NONSTDC_NO_DEPRECATE -D_SCL_SECURE_NO_WARNINGS)		# suppress C4996 warning
    add_definitions(-DGLEW_STATIC)		# enable GLEW for windows
    SET(CMAKE_WINDOWS_EXPORT_ALL_SYMBOLS ON)
    message(STATUS "Compiling on Windows")
    if (MSVC)
        message(STATUS "Compiling with MSVC")
        add_definitions(-DNOMINMAX)
        add_definitions(-D_USE_MATH_DEFINES)
        SET(CMAKE_CXX_FLAGS "${CMAKE_CXX_FLAGS} /EHsc")
        SET(CMAKE_CXX_FLAGS "${CMAKE_CXX_FLAGS} -D _ENABLE_EXTENDED_ALIGNED_STORAGE")

        # Ignore certain warnings
        # C4522: multiple assignment operators specified
        set(MSVC_WARNING_IGNORE "/wd4522")
<<<<<<< HEAD
        # Ignore [[nodiscard]] warnings (since we're only using C++14)
        set(MSVC_WARNING_IGNORE "${MSVC_WARNING_IGNORE} /Wv:18")
=======
>>>>>>> 4d56c48f

        # Multi-thread compile, two ways to enable
        # Option 1, at build time: cmake --build . --parallel %NUMBER_OF_PROCESSORS%
        # https://stackoverflow.com/questions/36633074/set-the-number-of-threads-in-a-cmake-build
        # OPtion 2, at configure time: add /MP flag, no need to use Option 1
        # https://docs.microsoft.com/en-us/cpp/build/reference/mp-build-with-multiple-processes?view=vs-2019
        add_definitions("/MP")
        set(CMAKE_C_FLAGS_RELEASE "${CMAKE_C_FLAGS_RELEASE} /MP ${MSVC_WARNING_IGNORE} /WX")
        set(CMAKE_C_FLAGS_DEBUG "${CMAKE_C_FLAGS_DEBUG} /MP ${MSVC_WARNING_IGNORE} /WX")
        set(CMAKE_CXX_FLAGS_RELEASE "${CMAKE_CXX_FLAGS_RELEASE} /MP ${MSVC_WARNING_IGNORE} /WX")
        set(CMAKE_CXX_FLAGS_DEBUG "${CMAKE_CXX_FLAGS_DEBUG} /MP ${MSVC_WARNING_IGNORE} /WX")

        # /bigobj is enabled by default. On Windows, the build type (Debug, Release)
        # is set at build time, not config time, since CMAKE_BUILD_TYPE is not
        # supported on Windows.
        # ref: https://stackoverflow.com/a/15110915
        # ref: https://stackoverflow.com/a/19026241
        set(CMAKE_C_FLAGS_RELEASE "${CMAKE_CXX_FLAGS_RELEASE} /bigobj")
        set(CMAKE_C_FLAGS_DEBUG "${CMAKE_CXX_FLAGS_DEBUG} /bigobj")
        set(CMAKE_CXX_FLAGS_RELEASE "${CMAKE_CXX_FLAGS_RELEASE} /bigobj")
        set(CMAKE_CXX_FLAGS_DEBUG "${CMAKE_CXX_FLAGS_DEBUG} /bigobj")
    endif (MSVC)

    if (ENABLE_GUI)
        # Filament links normally only against static runtime
        set(STATIC_WINDOWS_RUNTIME ON)

        # GLEW, Open3D make direct OpenGL calls and link to opengl32.lib;
        # Filament needs to link through bluegl.lib.
        # See https://github.com/google/filament/issues/652
        set(CMAKE_EXE_LINKER_FLAGS "${CMAKE_EXE_LINKER_FLAGS} /FORCE:MULTIPLE")
        set(CMAKE_SHARED_LINKER_FLAGS "${CMAKE_SHARED_LINKER_FLAGS} /FORCE:MULTIPLE")
    endif()

    if (STATIC_WINDOWS_RUNTIME)
        # /MT  links libcmt.lib   libvcruntime.lib   libucrt.lib
        # /MTd links libcmtd.lib  libvcruntimed.lib  libucrtd.lib
        string(REPLACE "/MD" "/MT" CMAKE_C_FLAGS_RELEASE ${CMAKE_C_FLAGS_RELEASE})
        string(REPLACE "/MDd" "/MTd" CMAKE_C_FLAGS_DEBUG ${CMAKE_C_FLAGS_DEBUG})
        string(REPLACE "/MD" "/MT" CMAKE_CXX_FLAGS_RELEASE ${CMAKE_CXX_FLAGS_RELEASE})
        string(REPLACE "/MDd" "/MTd" CMAKE_CXX_FLAGS_DEBUG ${CMAKE_CXX_FLAGS_DEBUG})
    else ()
        # By default, STATIC_WINDOWS_RUNTIME=OFF, also CMake defaults to
        # "/MD" or "/MDd"
        # /MD  links msvcrt.lib   vcruntime.lib      ucrt.lib
        # /MDd links msvcrtd.lib  vcruntimed.lib     ucrtd.lib
        string(REPLACE "/MT" "/MD" CMAKE_C_FLAGS_RELEASE ${CMAKE_C_FLAGS_RELEASE})
        string(REPLACE "/MTd" "/MDd" CMAKE_C_FLAGS_DEBUG ${CMAKE_C_FLAGS_DEBUG})
        string(REPLACE "/MT" "/MD" CMAKE_CXX_FLAGS_RELEASE ${CMAKE_CXX_FLAGS_RELEASE})
        string(REPLACE "/MTd" "/MDd" CMAKE_CXX_FLAGS_DEBUG ${CMAKE_CXX_FLAGS_DEBUG})
    endif ()
elseif (CYGWIN)
    SET(CMAKE_WINDOWS_EXPORT_ALL_SYMBOLS ON)
    message(STATUS "Compiling on Cygwin")
    # enable c++14
    set(CMAKE_CXX_FLAGS "${CMAKE_CXX_FLAGS} -std=c++14")
    add_definitions(-DCYGWIN)
elseif (APPLE)
    add_definitions(-DUNIX)
    # enable c++14
    set(CMAKE_CXX_FLAGS "${CMAKE_CXX_FLAGS} -std=c++14")
#    set(CMAKE_CXX_FLAGS "${CMAKE_CXX_FLAGS} -v") # debugging
    add_compile_options(-Wno-deprecated-declarations)
    if (NOT BUILD_SHARED_LIBS)
        set(CMAKE_CXX_FLAGS "${CMAKE_CXX_FLAGS} -fvisibility=hidden")
    endif (NOT BUILD_SHARED_LIBS)
    # In Release build -O3 will be added automatically by CMake
    # We still enable -O3 at Debug build to optimize performance
    if (uppercase_CMAKE_BUILD_TYPE STREQUAL "DEBUG")
        add_definitions(-O3)
    endif()
elseif (UNIX)
    add_definitions(-DUNIX)
    set(CMAKE_C_FLAGS "${CMAKE_C_FLAGS} -fPIC")
    set(CMAKE_CXX_FLAGS "${CMAKE_CXX_FLAGS} -std=c++14 -fPIC")
    add_compile_options(-Wno-deprecated-declarations)
    # In Release build -O3 will be added automatically by CMake
    # We still enable -O3 at debug build to optimize performance
    if (uppercase_CMAKE_BUILD_TYPE STREQUAL "DEBUG")
        add_definitions(-O3)
    endif()
    # disable BUILD_LIBREALSENSE since it is not fully supported on Linux
    message(STATUS "Compiling on Unix")
    message(STATUS "Disable RealSense since it is not fully supported on Linux.")
    set(BUILD_LIBREALSENSE OFF)
    if (ENABLE_GUI)
        message(STATUS "Compiling with Filament: specifically link -lstdc++ before -lc++")
        list(INSERT 3RDPARTY_LIBRARIES 0 "-lstdc++")
    endif ()
endif ()

# Set OpenMP
if (WITH_OPENMP)
    find_package(OpenMP QUIET)
    if (OPENMP_FOUND)
        message(STATUS "Using installed OpenMP ${OpenMP_VERSION}")
        set(CMAKE_C_FLAGS "${CMAKE_C_FLAGS} ${OpenMP_C_FLAGS}")
        set(CMAKE_CXX_FLAGS "${CMAKE_CXX_FLAGS} ${OpenMP_CXX_FLAGS}")
        set(CMAKE_EXE_LINKER_FLAGS "${CMAKE_EXE_LINKER_FLAGS} ${OpenMP_EXE_LINKER_FLAGS}")
    else ()
        message(WARNING "OpenMP enabled but not found.")
    endif ()
  endif ()

# recursively parse and return the entire directory tree.
# the result is placed in output
function(Directories root output)
    set(data "")
    list(APPEND data ${root})
    file(GLOB_RECURSE children LIST_DIRECTORIES true "${root}/*")
    list(SORT children)
    foreach(child ${children})
        if (IS_DIRECTORY ${child})
            list(APPEND data ${child})
        endif()
    endforeach()
    set (${output} ${data} PARENT_SCOPE)
endfunction()

macro(ADD_SOURCE_GROUP MODULE_NAME)
    file(GLOB MODULE_HEADER_FILES "${MODULE_NAME}/*.h")
    source_group("Header Files\\${MODULE_NAME}" FILES ${MODULE_HEADER_FILES})
    file(GLOB MODULE_SOURCE_FILES "${MODULE_NAME}/*.cpp")
    source_group("Source Files\\${MODULE_NAME}" FILES ${MODULE_SOURCE_FILES})
endmacro(ADD_SOURCE_GROUP)

# 3rd-party projects that are added with external_project_add will be installed
# with this prefix. E.g.
# - 3RDPARTY_INSTALL_PREFIX: Open3D/build/3rdparty_install
# - Headers: Open3D/build/3rdparty_install/include/extern_lib.h
# - Libraries: Open3D/build/3rdparty_install/lib/extern_lib.a
set(3RDPARTY_INSTALL_PREFIX "${CMAKE_BINARY_DIR}/3rdparty_install")

# 3rd-party libraries using the ExternalProject_Add approach will install
# headers in Open3D/build/3rdparty_install/include. We prioritize this include
# directory by putting it in front, to avoid mistakenly including other header
# files of the same name.
include_directories(${3RDPARTY_INSTALL_PREFIX}/include)

# 3rd-party libraries using the ExternalProject_Add approach will install
# libs in Open3D/build/3rdparty_install/lib.
# This isn't required for Ubuntu/Mac since the link directory info is propagated
# with the interface library. We still need this for Windows.
link_directories(${3RDPARTY_INSTALL_PREFIX}/lib)

# Handling dependencies
add_subdirectory(3rdparty)
link_directories(${3RDPARTY_LIBRARY_DIRS})

# set include directories
include_directories(
    ${PROJECT_SOURCE_DIR}/src
)

# Suppress 3rdparty header warnings with SYSTEM
include_directories(
    SYSTEM
    ${3RDPARTY_INCLUDE_DIRS}
    ${PROJECT_SOURCE_DIR}/3rdparty/librealsense/include
)

# Open3D library
add_subdirectory(src)

# Examples
add_subdirectory(examples)

# `make check-style` errors if styling is not compliant
add_custom_target(check-style
    COMMAND ${CMAKE_COMMAND}
    -DPROJECT_SOURCE_DIR="${PROJECT_SOURCE_DIR}"
    -P ${CMAKE_CURRENT_SOURCE_DIR}/util/scripts/check-style.cmake
)

# `make apply-style` runs clang-format to format all source code
add_custom_target(apply-style
    COMMAND ${CMAKE_COMMAND}
    -DPROJECT_SOURCE_DIR="${PROJECT_SOURCE_DIR}"
    -P ${CMAKE_CURRENT_SOURCE_DIR}/util/scripts/apply-style.cmake
)<|MERGE_RESOLUTION|>--- conflicted
+++ resolved
@@ -3,11 +3,7 @@
 # https://gitlab.kitware.com/cmake/community/wikis/doc/tutorials/
 
 cmake_minimum_required(VERSION 3.8.0) # 3.8.0 to enable CUDA native support
-<<<<<<< HEAD
 set (CMAKE_CXX_STANDARD 14)
-=======
-set (CMAKE_CXX_STANDARD 11)
->>>>>>> 4d56c48f
 set (CMAKE_CUDA_STANDARD 11)
 
 add_custom_target(build_all_3rd_party_libs
@@ -94,7 +90,6 @@
 option(ENABLE_JUPYTER            "Enable Jupyter support for Open3D"        ON)
 option(USE_VULKAN                "Enables Vulkan support for renderer"      OFF)
 option(STATIC_WINDOWS_RUNTIME    "Use static (MT/MTd) Windows runtime"      OFF)
-<<<<<<< HEAD
 option(GLIBCXX_USE_CXX11_ABI     "Set -D_GLIBCXX_USE_CXX11_ABI=1"           OFF)
 
 # This should be a folder with next hierarchy:
@@ -106,8 +101,6 @@
 # For Windows we need even more specific folders struct, check 'filament_download.cmake' for details
 set(PATH_TO_FILAMENT "" CACHE STRING "Path to prebuilt filament libraries")
 
-=======
->>>>>>> 4d56c48f
 option(BUILD_CUDA_MODULE         "Build the CUDA module"                    OFF)
 option(BUILD_TENSORFLOW_OPS      "Build ops for Tensorflow"                 OFF)
 option(GLIBCXX_USE_CXX11_ABI     "Set -D_GLIBCXX_USE_CXX11_ABI=1"           OFF)
@@ -196,7 +189,7 @@
 # Set OS-specific things here
 if (WIN32)
     message(STATUS "New GUI is not currently supported on Windows, setting ENABLE_GUI to OFF")
-	set(ENABLE_GUI OFF)
+    set(ENABLE_GUI OFF)
 
     # can't hide the unit testing option on Windows only
     # as a precaution: disable unit testing on Windows regardless of user input
@@ -217,11 +210,8 @@
         # Ignore certain warnings
         # C4522: multiple assignment operators specified
         set(MSVC_WARNING_IGNORE "/wd4522")
-<<<<<<< HEAD
         # Ignore [[nodiscard]] warnings (since we're only using C++14)
         set(MSVC_WARNING_IGNORE "${MSVC_WARNING_IGNORE} /Wv:18")
-=======
->>>>>>> 4d56c48f
 
         # Multi-thread compile, two ways to enable
         # Option 1, at build time: cmake --build . --parallel %NUMBER_OF_PROCESSORS%
